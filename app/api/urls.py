--- conflicted
+++ resolved
@@ -56,9 +56,6 @@
     path('projects/<int:project_id>/roles',
          RoleMappingList.as_view(), name='rolemapping_list'),
     path('projects/<int:project_id>/roles/<int:rolemapping_id>',
-<<<<<<< HEAD
-         RoleMappingDetail.as_view(), name='rolemapping_detail')
-=======
          RoleMappingDetail.as_view(), name='rolemapping_detail'),
     path(
         route='projects/<int:project_id>/auto-labeling-templates',
@@ -105,7 +102,6 @@
         view=AutoLabelingMappingTest.as_view(),
         name='auto_labeling_mapping_test'
     )
->>>>>>> 4a2011b2
 ]
 
 # urlpatterns = format_suffix_patterns(urlpatterns, allowed=['json', 'xml'])