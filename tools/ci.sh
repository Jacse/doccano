--- conflicted
+++ resolved
@@ -4,11 +4,7 @@
 
 flake8
 python app/manage.py migrate
-<<<<<<< HEAD
-coverage run --source=app app/manage.py test server.tests authentification.tests
-=======
-coverage run --source=app app/manage.py test server.tests api.tests
->>>>>>> 4883934d
+coverage run --source=app app/manage.py test server.tests api.tests authentification.tests
 coverage report
 
 (cd app/server/static && npm run lint)