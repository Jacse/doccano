#!/usr/bin/env bash

set -o errexit

flake8
python app/manage.py migrate
<<<<<<< HEAD
python app/manage.py test server.tests
=======
python app/manage.py collectstatic
coverage run --source=app app/manage.py test server.tests
coverage report
>>>>>>> 59e8f8a4

(cd app/server && npm run lint)<|MERGE_RESOLUTION|>--- conflicted
+++ resolved
@@ -4,12 +4,7 @@
 
 flake8
 python app/manage.py migrate
-<<<<<<< HEAD
-python app/manage.py test server.tests
-=======
-python app/manage.py collectstatic
 coverage run --source=app app/manage.py test server.tests
 coverage report
->>>>>>> 59e8f8a4
 
 (cd app/server && npm run lint)