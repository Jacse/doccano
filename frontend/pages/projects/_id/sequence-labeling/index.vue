--- conflicted
+++ resolved
@@ -47,17 +47,12 @@
 
 <script>
 import _ from 'lodash'
-<<<<<<< HEAD
-import { toRefs } from '@nuxtjs/composition-api'
-=======
 import {mapGetters} from 'vuex'
->>>>>>> 941ef22d
 import LayoutText from '@/components/tasks/layout/LayoutText'
 import ListMetadata from '@/components/tasks/metadata/ListMetadata'
 import ToolbarLaptop from '@/components/tasks/toolbar/ToolbarLaptop'
 import ToolbarMobile from '@/components/tasks/toolbar/ToolbarMobile'
-import EntityItemBox from '@/components/tasks/sequenceLabeling/EntityItemBox'
-import { useLabelList } from '@/composables/useLabelList'
+import EntityItemBox from '~/components/tasks/sequenceLabeling/EntityItemBox'
 
 const NONE = {
   id: -1,
@@ -73,16 +68,6 @@
     ListMetadata,
     ToolbarLaptop,
     ToolbarMobile
-  },
-
-  setup() {
-    const { state, getLabelList, shortKeys } = useLabelList()
-
-    return {
-      ...toRefs(state),
-      getLabelList,
-      shortKeys,
-    }
   },
 
   async fetch() {
@@ -104,12 +89,9 @@
     return {
       annotations: [],
       docs: [],
-<<<<<<< HEAD
-=======
       labels: [],
       links: [],
       linkTypes: [],
->>>>>>> 941ef22d
       project: {},
       enableAutoLabeling: false,
       sourceChunk: NONE,
@@ -119,14 +101,11 @@
   },
 
   computed: {
-<<<<<<< HEAD
-=======
     ...mapGetters('auth', ['isAuthenticated', 'getUsername', 'getUserId']),
 
     shortKeys() {
       return Object.fromEntries(this.labels.map(item => [item.id, [item.suffixKey]]))
     },
->>>>>>> 941ef22d
     projectId() {
       return this.$route.params.id
     },
@@ -149,14 +128,10 @@
   },
 
   async created() {
-<<<<<<< HEAD
-    this.getLabelList(this.projectId)
-=======
     this.labels = await this.$services.label.list(this.projectId)
 
     this.linkTypes = await this.$services.linkTypes.list(this.projectId)
 
->>>>>>> 941ef22d
     this.project = await this.$services.project.findById(this.projectId)
   },
 
