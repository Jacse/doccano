--- conflicted
+++ resolved
@@ -2,67 +2,48 @@
   <layout-text v-if="doc.id">
     <template v-slot:header>
       <toolbar-laptop
-          :doc-id="doc.id"
-          :enable-auto-labeling.sync="enableAutoLabeling"
-          :guideline-text="project.guideline"
-          :is-reviewd="doc.isApproved"
-          :show-approve-button="project.permitApprove"
-          :total="docs.count"
-          class="d-none d-sm-block"
-          @click:clear-label="clear"
-          @click:review="approve"
+        :doc-id="doc.id"
+        :enable-auto-labeling.sync="enableAutoLabeling"
+        :guideline-text="project.guideline"
+        :is-reviewd="doc.isApproved"
+        :show-approve-button="project.permitApprove"
+        :total="docs.count"
+        class="d-none d-sm-block"
+        @click:clear-label="clear"
+        @click:review="approve"
       />
       <toolbar-mobile
-          :total="docs.count"
-          class="d-flex d-sm-none"
+        :total="docs.count"
+        class="d-flex d-sm-none"
       />
     </template>
     <template v-slot:content>
       <v-card>
         <v-card-text class="title">
           <entity-item-box
-              :labels="labels"
-              :link-types="linkTypes"
-              :text="doc.text"
-              :entities="annotations"
-              :delete-annotation="remove"
-              :update-entity="update"
-              :add-entity="add"
-              :source-chunk="sourceChunk"
-              :source-link-type="sourceLinkType"
-              :select-source="selectSource"
-              :select-target="selectTarget"
-              :delete-link="deleteLink"
-              :select-new-link-type="selectNewLinkType"
-              :change-link-type="changeLinkType"
-              :hide-all-link-menus="hideAllLinkMenus"
+            :labels="labels"
+            :text="doc.text"
+            :entities="annotations"
+            :delete-annotation="remove"
+            :update-entity="update"
+            :add-entity="add"
           />
         </v-card-text>
       </v-card>
     </template>
     <template v-slot:sidebar>
-<<<<<<< HEAD
-      <list-metadata :metadata="JSON.parse(doc.meta)"/>
-=======
       <list-metadata :metadata="doc.meta" />
->>>>>>> 03619a97
     </template>
   </layout-text>
 </template>
 
 <script>
 import _ from 'lodash'
-import {mapGetters} from 'vuex'
 import LayoutText from '@/components/tasks/layout/LayoutText'
 import ListMetadata from '@/components/tasks/metadata/ListMetadata'
 import ToolbarLaptop from '@/components/tasks/toolbar/ToolbarLaptop'
 import ToolbarMobile from '@/components/tasks/toolbar/ToolbarMobile'
 import EntityItemBox from '~/components/tasks/sequenceLabeling/EntityItemBox'
-
-const NONE = {
-  id: -1,
-  none: true
-};
 
 export default {
   layout: 'workspace',
@@ -76,21 +57,12 @@
   },
 
   async fetch() {
-<<<<<<< HEAD
-    this.docs = await this.$services.document.fetchOne(
-        this.projectId,
-        this.$route.query.page,
-        this.$route.query.q,
-        this.$route.query.isChecked,
-        this.project.filterOption
-=======
     this.docs = await this.$services.example.fetchOne(
       this.projectId,
       this.$route.query.page,
       this.$route.query.q,
       this.$route.query.isChecked,
       this.project.filterOption
->>>>>>> 03619a97
     )
     const doc = this.docs.items[0]
     if (this.enableAutoLabeling) {
@@ -104,19 +76,12 @@
       annotations: [],
       docs: [],
       labels: [],
-      links: [],
-      linkTypes: [],
       project: {},
-      enableAutoLabeling: false,
-      sourceChunk: NONE,
-      sourceLink: NONE,
-      sourceLinkType: NONE
+      enableAutoLabeling: false
     }
   },
 
   computed: {
-    ...mapGetters('auth', ['isAuthenticated', 'getUsername', 'getUserId']),
-
     shortKeys() {
       return Object.fromEntries(this.labels.map(item => [item.id, [item.suffixKey]]))
     },
@@ -143,48 +108,25 @@
 
   async created() {
     this.labels = await this.$services.label.list(this.projectId)
-
-    this.linkTypes = await this.$services.linkTypes.list(this.projectId)
-
     this.project = await this.$services.project.findById(this.projectId)
   },
 
   methods: {
     async list(docId) {
-      this.hideAllLinkMenus();
-
-      const annotations = await this.$services.sequenceLabeling.list(this.projectId, docId);
-      const links = await this.$services.sequenceLabeling.listLinks(this.projectId);
-
-      annotations.forEach(function(annotation) {
-        annotation.links = links.filter(link => link.annotation_id_1 === annotation.id);
-      });
-
-      this.annotations = annotations;
-      this.links = links;
-    },
-
-    populateLinks() {
-      const links = this.links;
-      this.annotations.forEach(function(annotation) {
-        annotation.links = links.filter(link => link.annotation_id_1 === annotation.id);
-      });
+      this.annotations = await this.$services.sequenceLabeling.list(this.projectId, docId)
     },
 
     async remove(id) {
-      this.hideAllLinkMenus();
       await this.$services.sequenceLabeling.delete(this.projectId, this.doc.id, id)
       await this.list(this.doc.id)
     },
 
     async add(startOffset, endOffset, labelId) {
-      this.hideAllLinkMenus();
       await this.$services.sequenceLabeling.create(this.projectId, this.doc.id, labelId, startOffset, endOffset)
       await this.list(this.doc.id)
     },
 
     async update(labelId, annotationId) {
-      this.hideAllLinkMenus();
       await this.$services.sequenceLabeling.changeLabel(this.projectId, this.doc.id, annotationId, labelId)
       await this.list(this.doc.id)
     },
@@ -206,50 +148,10 @@
       const approved = !this.doc.isApproved
       await this.$services.example.approve(this.projectId, this.doc.id, approved)
       await this.$fetch()
-    },
-
-    selectSource(chunk) {
-      this.sourceChunk = chunk;
-    },
-
-    async selectTarget(chunk) {
-      // to avoid duplicated links:
-      if (!chunk.links.find(ch => ch.id === this.sourceChunk.id)) {
-        await this.$services.sequenceLabeling.createLink(this.projectId, this.sourceChunk.id, chunk.id, this.sourceLinkType.id, this.getUserId);
-        await this.list(this.doc.id);
-      }
-      this.hideAllLinkMenus();
-    },
-
-    async deleteLink(id, ndx) {
-      await this.$services.sequenceLabeling.deleteLink(this.projectId, this.sourceChunk.links[ndx].id)
-      await this.list(this.doc.id)
-
-      this.hideAllLinkMenus();
-    },
-
-    selectNewLinkType(type) {
-      this.sourceLinkType = type;
-    },
-
-    changeLinkType(type) {
-      if (this.sourceLink) {
-        // await this.$services.sequenceLabeling.updateLink(this.projectId, 0, this.sourceLinkType.id)
-        // await this.list(this.doc.id)
-
-        this.sourceLink.type = type.id;
-        this.sourceLink.color = type.color;
-      }
-      this.hideAllLinkMenus();
-    },
-
-    hideAllLinkMenus() {
-      this.sourceChunk = NONE;
-      this.sourceLinkType = NONE;
     }
   },
 
-  validate({params, query}) {
+  validate({ params, query }) {
     return /^\d+$/.test(params.id) && /^\d+$/.test(query.page)
   }
 }
