import DocumentService from '@/services/document.service'
import AnnotationService from '@/services/annotation.service'

export const state = () => ({
  items: [],
  selected: [],
  loading: false,
  current: 0,
  total: 0,
  searchOptions: {
    limit: 10,
    offset: 0,
    q: '',
    isChecked: '',
    filterName: ''
  }
})

export const getters = {
  isDocumentSelected(state) {
    return state.selected.length > 0
  },
  approved(state) {
    if (state.items[state.current]) {
      return state.items[state.current].annotation_approver !== null
    } else {
      return false
    }
  },
  currentDoc(state) {
    return state.items[state.current]
  }
}
export const mutations = {
  setCurrent(state, payload) {
    state.current = payload
  },
  setDocumentList(state, payload) {
    state.items = payload
  },
  addDocument(state, document) {
    state.items.unshift(document)
  },
  deleteDocument(state, documentId) {
    state.items = state.items.filter(item => item.id !== documentId)
  },
  updateSelected(state, selected) {
    state.selected = selected
  },
  updateDocument(state, document) {
    const item = state.items.find(item => item.id === document.id)
    Object.assign(item, document)
  },
  resetSelected(state) {
    state.selected = []
  },
  setLoading(state, payload) {
    state.loading = payload
  },
  setTotalItems(state, payload) {
    state.total = payload
  },
  addAnnotation(state, payload) {
    state.items[state.current].annotations.push(payload)
  },
  setAnnotations(state, payload) {
    state.items[state.current].annotations = payload
  },
  deleteAnnotation(state, annotationId) {
    state.items[state.current].annotations = state.items[state.current].annotations.filter(item => item.id !== annotationId)
  },
  clearAnnotations(state) {
    state.items[state.current].annotations = []
  },
  updateAnnotation(state, payload) {
    const item = state.items[state.current].annotations.find(item => item.id === payload.id)
    Object.assign(item, payload)
  },
  updateSearchOptions(state, payload) {
    state.searchOptions = Object.assign(state.searchOptions, payload)
  },
  initSearchOptions(state) {
    state.searchOptions = {
      limit: 10,
      offset: 0,
      q: '',
      isChecked: '',
      filterName: ''
    }
  },
  setUserId(state, payload) {
    state.userId = payload.id
  }
}

export const actions = {
  getDocumentList({ commit, state }, payload) {
    commit('setLoading', true)
    return DocumentService.getDocumentList(payload)
      .then((response) => {
        commit('setDocumentList', response.data.results)
        commit('setTotalItems', response.data.count)
      })
      .catch((error) => {
        alert(error)
      })
      .finally(() => {
        commit('setLoading', false)
      })
  },
  uploadDocument({ commit, dispatch }, data) {
    commit('setLoading', true)
    const formData = new FormData()
    formData.append('file', data.file)
    formData.append('format', data.format)
    const config = {
      headers: {
        'Content-Type': 'multipart/form-data'
      }
    }
    return DocumentService.uploadFile(data.projectId, formData, config)
      .then((response) => {
        dispatch('getDocumentList', data)
      })
      .finally(() => {
        commit('setLoading', false)
      })
  },
  exportDocument({ commit }, data) {
    commit('setLoading', true)
    DocumentService.exportFile(data.projectId, data.format, data.onlyApproved)
      .then((response) => {
        const url = window.URL.createObjectURL(new Blob([response.data]))
        const link = document.createElement('a')
        link.href = url
        link.setAttribute('download', data.fileName + '.' + data.suffix)
        document.body.appendChild(link)
        link.click()
      })
      .catch((error) => {
        alert(error)
      })
      .finally(() => {
        commit('setLoading', false)
      })
  },
  updateDocument({ commit }, data) {
    DocumentService.updateDocument(data.projectId, data.id, data)
      .then((response) => {
        commit('updateDocument', response.data)
      })
      .catch((error) => {
        alert(error)
      })
  },
  deleteAllDocuments({ commit, state }, projectId) {
    DocumentService.deleteAllDocuments(projectId)
      .then((response) => {
        commit('setDocumentList', [])
        commit('setTotalItems', 0)
        commit('resetSelected')
      })
      .catch((error) => {
        alert(error)
      })
  },
  deleteDocument({ commit, state }, projectId) {
    for (const document of state.selected) {
      DocumentService.deleteDocument(projectId, document.id)
        .then((response) => {
          commit('deleteDocument', document.id)
        })
        .catch((error) => {
          alert(error)
        })
    }
    commit('resetSelected')
  },
  addAnnotation({ commit, state }, payload) {
    const documentId = state.items[state.current].id
    AnnotationService.addAnnotation(payload.projectId, documentId, payload)
      .then((response) => {
        commit('addAnnotation', response.data)
      })
      .catch((error) => {
        alert(error)
      })
  },
  updateAnnotation({ commit, state }, payload) {
    const documentId = state.items[state.current].id
    AnnotationService.updateAnnotation(payload.projectId, documentId, payload.annotationId, payload)
      .then((response) => {
        commit('updateAnnotation', response.data)
      })
      .catch((error) => {
        alert(error)
      })
  },
  deleteAnnotation({ commit, state }, payload) {
    const documentId = state.items[state.current].id
    AnnotationService.deleteAnnotation(payload.projectId, documentId, payload.annotationId)
      .then((response) => {
        commit('deleteAnnotation', payload.annotationId)
      })
      .catch((error) => {
        alert(error)
      })
  },
  clearAnnotations({ commit, state }, projectId) {
    const documentId = state.items[state.current].id
    AnnotationService.clearAnnotations(projectId, documentId)
      .then((response) => {
        commit('clearAnnotations')
      })
      .catch((error) => {
        alert(error)
      })
  },
  approve({ commit, getters }, payload) {
    const documentId = getters.currentDoc.id
    const data = {
      approved: !getters.currentDoc.annotation_approver
    }
    DocumentService.approveDocument(payload.projectId, documentId, data)
      .then((response) => {
        commit('updateDocument', response.data)
      })
      .catch((error) => {
        alert(error)
      })
<<<<<<< HEAD
  }
=======
  },
  addComment({ commit, state }, payload) {
    const documentId = state.items[state.current].id
    CommentService.addComment(payload.projectId, documentId, payload)
      .then((response) => {
        commit('addComment', response.data)
      })
      .catch((error) => {
        alert(error)
      })
  },
  updateComment({ commit, state }, payload) {
    const documentId = state.items[state.current].id
    CommentService.updateComment(payload.projectId, documentId, payload.commentId, payload)
      .then((response) => {
        commit('updateComment', response.data)
      })
      .catch((error) => {
        alert(error)
      })
  },
  deleteComment({ commit, state }, payload) {
    const documentId = state.items[state.current].id
    CommentService.deleteComment(payload.projectId, documentId, payload.commentId)
      .then((response) => {
        commit('deleteComment', payload.commentId)
      })
      .catch((error) => {
        alert(error)
      })
  },
  async autoLabeling({ commit, state }, payload) {
    const document = state.items[state.current]
    if (document) {
      const response = await AnnotationService.autoLabel(payload.projectId, document.id)
      commit('setAnnotations', response.data)
      // commit('setLoading', true)
      // return AnnotationService.autoLabel(payload.projectId, document.id)
      //   .then((response) => {
      //     commit('setAnnotations', response.data)
      //   })
      //   .catch((error) => {
      //     const message = error.response.data['detail']
      //     Promise.reject(error)
      //     // throw new Error(message)
      //   })
      //   .finally(() => {
      //     commit('setLoading', false)
      //   })
    }
  },
>>>>>>> 4a2011b2
}<|MERGE_RESOLUTION|>--- conflicted
+++ resolved
@@ -228,39 +228,6 @@
       .catch((error) => {
         alert(error)
       })
-<<<<<<< HEAD
-  }
-=======
-  },
-  addComment({ commit, state }, payload) {
-    const documentId = state.items[state.current].id
-    CommentService.addComment(payload.projectId, documentId, payload)
-      .then((response) => {
-        commit('addComment', response.data)
-      })
-      .catch((error) => {
-        alert(error)
-      })
-  },
-  updateComment({ commit, state }, payload) {
-    const documentId = state.items[state.current].id
-    CommentService.updateComment(payload.projectId, documentId, payload.commentId, payload)
-      .then((response) => {
-        commit('updateComment', response.data)
-      })
-      .catch((error) => {
-        alert(error)
-      })
-  },
-  deleteComment({ commit, state }, payload) {
-    const documentId = state.items[state.current].id
-    CommentService.deleteComment(payload.projectId, documentId, payload.commentId)
-      .then((response) => {
-        commit('deleteComment', payload.commentId)
-      })
-      .catch((error) => {
-        alert(error)
-      })
   },
   async autoLabeling({ commit, state }, payload) {
     const document = state.items[state.current]
@@ -282,5 +249,4 @@
       //   })
     }
   },
->>>>>>> 4a2011b2
 }