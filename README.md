--- conflicted
+++ resolved
@@ -65,9 +65,6 @@
 ADMIN_PASSWORD: "password"
 ```
 
-<<<<<<< HEAD
-> Note: If you want to add annotators/annotation approvers, see [Frequently Asked Questions](./docs/faq.md#i-want-to-add-annotators-annotatorsannotation-approvers)
-=======
 Run doccano:
 
 ```bash
@@ -75,7 +72,6 @@
 ```
 
 Go to <http://0.0.0.0/>.
->>>>>>> a71fbd3e
 
 <!--
 
@@ -124,7 +120,7 @@
 
 ### Add annotators (optionally)
 
-If you want to add annotators, see [Frequently Asked Questions](./docs/faq.md)
+If you want to add annotators/annotation approvers, see [Frequently Asked Questions](./docs/faq.md)
 
 ## One-click Deployment
 
