--- conflicted
+++ resolved
@@ -5,13 +5,10 @@
   app/server/migrations/*
   app/server/templatetags/*
   app/server/tests/*
-<<<<<<< HEAD
+  app/api/migrations/*
+  app/api/tests/*
   app/authentification/tests/*
   app/authentification/templatetags/*
-=======
-  app/api/migrations/*
-  app/api/tests/*
->>>>>>> 4883934d
 
 exclude_lines =
   pragma: no cover
